--- conflicted
+++ resolved
@@ -71,13 +71,8 @@
     return unique_ptr<WaterMeter>(new MeterTopasEsKr(mi));
 }
 
-<<<<<<< HEAD
 MeterTopasEsKr::MeterTopasEsKr(MeterInfo &mi) :
-    MeterCommonImplementation(mi, MeterType::TOPASESKR, MANUFACTURER_AMT)
-=======
-MeterTopasEsKr::MeterTopasEsKr(WMBus *bus, MeterInfo &mi) :
-    MeterCommonImplementation(bus, mi, MeterType::TOPASESKR)
->>>>>>> c5d445b9
+    MeterCommonImplementation(mi, MeterType::TOPASESKR)
 {
     setExpectedTPLSecurityMode(TPLSecurityMode::AES_CBC_IV);
 
