/*
 Copyright (C) 2020 Fredrik Öhrström

 This program is free software: you can redistribute it and/or modify
 it under the terms of the GNU General Public License as published by
 the Free Software Foundation, either version 3 of the License, or
 (at your option) any later version.

 This program is distributed in the hope that it will be useful,
 but WITHOUT ANY WARRANTY; without even the implied warranty of
 MERCHANTABILITY or FITNESS FOR A PARTICULAR PURPOSE.  See the
 GNU General Public License for more details.

 You should have received a copy of the GNU General Public License
 along with this program.  If not, see <http://www.gnu.org/licenses/>.
*/

#include"dvparser.h"
#include"meters.h"
#include"meters_common_implementation.h"
#include"wmbus.h"
#include"wmbus_utils.h"

#define INFO_CODE_SMOKE 0x0004
#define INFO_CODE_TEST  0x0008

struct MeterLansenSM : public virtual SmokeDetector, public virtual MeterCommonImplementation {
    MeterLansenSM(MeterInfo &mi);

    string status();
    bool smokeDetected();

private:

    void processContent(Telegram *t);

    private:

    uint16_t info_codes_ {};

};

<<<<<<< HEAD
MeterLansenSM::MeterLansenSM(MeterInfo &mi) :
    MeterCommonImplementation(mi, MeterType::LANSENSM, MANUFACTURER_LAS)
=======
MeterLansenSM::MeterLansenSM(WMBus *bus, MeterInfo &mi) :
    MeterCommonImplementation(bus, mi, MeterType::LANSENSM)
>>>>>>> c5d445b9
{
    setExpectedTPLSecurityMode(TPLSecurityMode::AES_CBC_IV);

    addLinkMode(LinkMode::T1);

    addPrint("status", Quantity::Text,
             [&](){ return status(); },
             "The current status: OK, SMOKE, TEST or 'SMOKE TEST'.",
             true, true);
}

unique_ptr<SmokeDetector> createLansenSM(MeterInfo &mi)
{
    return unique_ptr<SmokeDetector>(new MeterLansenSM(mi));
}

bool MeterLansenSM::smokeDetected()
{
    return info_codes_ & INFO_CODE_SMOKE;
}

void MeterLansenSM::processContent(Telegram *t)
{
    /*
      (lansensm) 11: 02 dif (16 Bit Integer/Binary Instantaneous value)
      (lansensm) 12: FD vif (Second extension of VIF-codes)
      (lansensm) 13: 97 vife (Error flags (binary))
      (lansensm) 14: 1D vife (Response delay time [bittimes])
      (lansensm) 15: 0000
      (lansensm) 17: 04 dif (32 Bit Integer/Binary Instantaneous value)
      (lansensm) 18: FD vif (Second extension of VIF-codes)
      (lansensm) 19: 08 vife (Access Number (transmission count))
      (lansensm) 1a: 4C020000
      (lansensm) 1e: 04 dif (32 Bit Integer/Binary Instantaneous value)
      (lansensm) 1f: FD vif (Second extension of VIF-codes)
      (lansensm) 20: 3A vife (Dimensionless / no VIF)
      (lansensm) 21: 46750000
    */
    int offset;

    extractDVuint16(&t->values, "02FD971D", &offset, &info_codes_);
    t->addMoreExplanation(offset, " info codes (%s)", status().c_str());
}

string MeterLansenSM::status()
{
    string s;
    bool smoke = info_codes_ & INFO_CODE_SMOKE;
    if (smoke)
    {
        s.append("SMOKE ");
    }

    bool test = info_codes_ & INFO_CODE_TEST;
    if (test)
    {
        s.append("TEST ");
    }

    if (s.length() > 0)
    {
        s.pop_back();
        return s;
    }
    return "OK";
}<|MERGE_RESOLUTION|>--- conflicted
+++ resolved
@@ -40,13 +40,8 @@
 
 };
 
-<<<<<<< HEAD
 MeterLansenSM::MeterLansenSM(MeterInfo &mi) :
-    MeterCommonImplementation(mi, MeterType::LANSENSM, MANUFACTURER_LAS)
-=======
-MeterLansenSM::MeterLansenSM(WMBus *bus, MeterInfo &mi) :
-    MeterCommonImplementation(bus, mi, MeterType::LANSENSM)
->>>>>>> c5d445b9
+    MeterCommonImplementation(mi, MeterType::LANSENSM)
 {
     setExpectedTPLSecurityMode(TPLSecurityMode::AES_CBC_IV);
 
