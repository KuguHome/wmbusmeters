/*
 Copyright (C) 2018-2019 Fredrik Öhrström

 This program is free software: you can redistribute it and/or modify
 it under the terms of the GNU General Public License as published by
 the Free Software Foundation, either version 3 of the License, or
 (at your option) any later version.

 This program is distributed in the hope that it will be useful,
 but WITHOUT ANY WARRANTY; without even the implied warranty of
 MERCHANTABILITY or FITNESS FOR A PARTICULAR PURPOSE.  See the
 GNU General Public License for more details.

 You should have received a copy of the GNU General Public License
 along with this program.  If not, see <http://www.gnu.org/licenses/>.
*/

#include"dvparser.h"
#include"meters.h"
#include"meters_common_implementation.h"
#include"wmbus.h"
#include"wmbus_utils.h"
#include"util.h"

struct MeterOmnipower : public virtual ElectricityMeter, public virtual MeterCommonImplementation {
    MeterOmnipower(MeterInfo &mi);

    double totalEnergyConsumption(Unit u);

private:

    void processContent(Telegram *t);

    double total_energy_kwh_ {};
};

unique_ptr<ElectricityMeter> createOmnipower(MeterInfo &mi)
{
    return unique_ptr<ElectricityMeter>(new MeterOmnipower(mi));
}

<<<<<<< HEAD
MeterOmnipower::MeterOmnipower(MeterInfo &mi) :
    MeterCommonImplementation(mi, MeterType::OMNIPOWER, MANUFACTURER_KAM)
=======
MeterOmnipower::MeterOmnipower(WMBus *bus, MeterInfo &mi) :
    MeterCommonImplementation(bus, mi, MeterType::OMNIPOWER)
>>>>>>> c5d445b9
{
    setExpectedTPLSecurityMode(TPLSecurityMode::AES_CBC_IV);

    addLinkMode(LinkMode::C1);

    addPrint("total_energy_consumption", Quantity::Energy,
             [&](Unit u){ return totalEnergyConsumption(u); },
             "The total energy consumption recorded by this meter.",
             true, true);
}

double MeterOmnipower::totalEnergyConsumption(Unit u)
{
    assertQuantity(u, Quantity::Energy);
    return convert(total_energy_kwh_, Unit::KWH, u);
}

void MeterOmnipower::processContent(Telegram *t)
{
    // Meter record:
    // 04 dif (32 Bit Integer/Binary Instantaneous value)
    // 83 vif (Energy Wh)
    // 3b vife (Forward flow contribution only)
    // xx xx xx xx (total energy)

    int offset;
    extractDVdouble(&t->values, "04833B", &offset, &total_energy_kwh_);
    t->addMoreExplanation(offset, " total power (%f kwh)", total_energy_kwh_);
}<|MERGE_RESOLUTION|>--- conflicted
+++ resolved
@@ -39,13 +39,8 @@
     return unique_ptr<ElectricityMeter>(new MeterOmnipower(mi));
 }
 
-<<<<<<< HEAD
 MeterOmnipower::MeterOmnipower(MeterInfo &mi) :
-    MeterCommonImplementation(mi, MeterType::OMNIPOWER, MANUFACTURER_KAM)
-=======
-MeterOmnipower::MeterOmnipower(WMBus *bus, MeterInfo &mi) :
-    MeterCommonImplementation(bus, mi, MeterType::OMNIPOWER)
->>>>>>> c5d445b9
+    MeterCommonImplementation(mi, MeterType::OMNIPOWER)
 {
     setExpectedTPLSecurityMode(TPLSecurityMode::AES_CBC_IV);
 
